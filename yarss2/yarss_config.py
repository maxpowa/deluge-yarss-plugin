# -*- coding: utf-8 -*-
#
# yarss_config.py
#
# Copyright (C) 2012 Bro
#
# Basic plugin template created by:
# Copyright (C) 2008 Martijn Voncken <mvoncken@gmail.com>
# Copyright (C) 2007-2009 Andrew Resch <andrewresch@gmail.com>
# Copyright (C) 2009 Damien Churchill <damoxc@gmail.com>
#
# Deluge is free software.
#
# You may redistribute it and/or modify it under the terms of the
# GNU General Public License, as published by the Free Software
# Foundation; either version 3 of the License, or (at your option)
# any later version.
#
# deluge is distributed in the hope that it will be useful,
# but WITHOUT ANY WARRANTY; without even the implied warranty of
# MERCHANTABILITY or FITNESS FOR A PARTICULAR PURPOSE.
# See the GNU General Public License for more details.
#
# You should have received a copy of the GNU General Public License
# along with deluge.    If not, write to:
#       The Free Software Foundation, Inc.,
#       51 Franklin Street, Fifth Floor
#       Boston, MA  02110-1301, USA.
#
#    In addition, as a special exception, the copyright holders give
#    permission to link the code of portions of this program with the OpenSSL
#    library.
#    You must obey the GNU General Public License in all respects for all of
#    the code used other than OpenSSL. If you modify file(s) with this
#    exception, you may extend this exception to your version of the file(s),
#    but you are not obligated to do so. If you do not wish to do so, delete
#    this exception statement from your version. If you delete this exception
#    statement from all source files in the program, then also delete it here.
#

import deluge.configmanager
from deluge.event import DelugeEvent
import copy
from yarss2.common import get_new_dict_key

DEFAULT_UPDATE_INTERVAL = 120

__DEFAULT_PREFS = {
    "email_configurations": {},
    "rssfeeds": {},
    "subscriptions": {},
    "cookies": {},
    "email_messages": {}
    }

def default_prefs():
    return copy.deepcopy(__DEFAULT_PREFS)

class YARSSConfigChangedEvent(DelugeEvent):
    """
    Emitted when the config has been changed.
    """
    def __init__(self, config):
        """
        :param config: the new config
        """
        self._args = [config]

class YARSSConfig(object):

    def __init__(self, logger, config=None):
        self.log = logger
        # Used for testing
        if config is not None:
            self.config = config
        else:
            self.config = deluge.configmanager.ConfigManager("yarss2.conf", default_prefs())
            self._verify_config()

    def save(self):
        self.config.save()

    def get_config(self):
        "returns the config dictionary"
        return self.config.config

    def set_config(self, config):
        """Replaces the config data in self.config with the available keys in config"""
        for key in config.keys():
            self.config[key] = config[key]
        self.config.save()

    def generic_save_config(self, config_name, dict_key=None, data_dict=None, delete=False):
        """Save email message to config.

        If data_dict is None, delete message with key==dict_key
        If data_dict is not None, dict_key is ignored
        If data_dict does not have a key named "key", it's a new config element, so a new key is created.

        config_name must be either of the dictionaries in the main config (See DEFAULT_PREFS):
        """
        if data_dict is not None and type(data_dict) != dict:
            raise ValueError("generic_save_config: data_dict must be a dictionary: '%s'" % str(data_dict))

        if not default_prefs().has_key(config_name):
            raise ValueError("Invalid config key:" + str(config_name))

        config = self.config[config_name]

        # Means delete
        if data_dict is None:
            if dict_key is None:
                raise ValueError("generic_save_config: key and value cannot both be None")
            if not delete:
                raise ValueError("generic_save_config: deleting item requires 'delete' to be True")
           # Value is None, means delete entry with key dict_key
            if config.has_key(dict_key):
                del config[dict_key]
                # Save main config to file
                self.config.save()
                return self.config.config
            else:
                raise ValueError("generic_save_config: Invalid key - "\
                                     "Item with key %s doesn't exist" % dict_key)
        else: # Save config
            # The entry to save does not have an item 'key'. This means it's a new entry in the config
            if not data_dict.has_key("key"):
                dict_key = get_new_dict_key(config)
                data_dict["key"] = dict_key
            else:
                dict_key = data_dict["key"]

        config[dict_key] = data_dict
        self.config.save()
        return self.config.config

    def _verify_config(self):
        """Adding missing keys, in case a new version adds more config fields"""

        default_config = get_fresh_subscription_config()
        changed = False
        if self._insert_missing_dict_values(self.config["subscriptions"], default_config) or \
           self._very_types_config_elements(self.config["subscriptions"], default_config):
            changed = True

        default_config = get_fresh_rssfeed_config()
        if self._insert_missing_dict_values(self.config["rssfeeds"], default_config) or \
           self._very_types_config_elements(self.config["rssfeeds"], default_config):
            changed = True

        default_config = get_fresh_message_config()
        if self._insert_missing_dict_values(self.config["email_messages"], default_config) or \
           self._very_types_config_elements(self.config["email_messages"], default_config):
            changed = True

        default_config = get_fresh_email_configurations()
        if self._insert_missing_dict_values(self.config["email_configurations"], default_config, level=1) or \
           self._verify_types(self.config["email_configurations"], default_config):
            changed = True

        if changed:
            self.config.save()

    def _very_types_config_elements(self, config_dict, default_config):
        changed = False
        for key in config_dict.keys():
            if self._verify_types(config_dict[key], default_config):
                changed = True
        return changed

    def _verify_types(self, config, default_config):
        changed = False
        for key in default_config.keys():
            if not config.has_key(key):
                self.log.warn("Config is missing a dictionary key: '%s'. Inserting default value. Affected config: %s\n" % (key, str(config)))
                config[key] = default_config[key]
                changed = True
            else:
                if type(default_config[key]) != type(config[key]):
                    if key == "key" or key == "dict_key":
                        self.log.warn("The value of the dictionary key '%s' has the wrong type! Value: '%s'."\
                                 "Excpected '%s' but found '%s'. Must be fixed manually."\
                                 "\nAffected config: %s\n" % (key,  str(type(default_config[key])), str(type(config[key])), str(config[key]), str(config)))
<<<<<<< HEAD
                    # Ignore if value is an empty string
                    elif len(config[key]) > 0:
=======
                    # Ignore if default is unicode and value is an empty string, (No point in replacing empty unicode string with ascii string)
                    elif not (type(default_config[key]) is unicode and config[key] == ""):
>>>>>>> e7caa971
                        self.log.warn("Config value ('%s') is the wrong data type! dictionary key: '%s'. "\
                                 "Expected '%s' but found '%s'. Inserting default value. Affected config: %s" % \
                                 (config[key], key, str(type(default_config[key])), str(type(config[key])), str(config)))
                        config[key] = default_config[key]
                        changed = True
        return changed


    def _insert_missing_dict_values(self, config_dict, default_config, key_diff=None, level=2):
        if level == 1:
            return self._do_insert(config_dict, default_config, key_diff)
        else:
            level = level - 1
            for key in config_dict.keys():
                key_diff = self._insert_missing_dict_values(config_dict[key], default_config,
                                                      key_diff=key_diff, level=level)
                if not key_diff:
                    return key_diff
        return key_diff

    def _do_insert(self, config_dict, default_config, key_diff):
        if key_diff is None:
            key_diff = set(default_config.keys()) - set(config_dict.keys())
            # No keys missing, so nothing to do
            if not key_diff:
                return key_diff
        # Set new keys
        for key in key_diff:
            self.log.info("Insert missing config key '%s'" % key)
            config_dict[key] = default_config[key]
        return key_diff


####################################
# Can be called from outside core
####################################

def get_fresh_email_configurations():
    """Return the default email_configurations dictionary"""
    config_dict = {}
    config_dict["send_email_on_torrent_events"] = False
    config_dict["from_address"] = u""
    config_dict["smtp_server"] = u""
    config_dict["smtp_port"] = u""
    config_dict["smtp_authentication"] = False
    config_dict["smtp_username"] = u""
    config_dict["smtp_password"] = u""
    config_dict["default_email_to_address"] = u""
    config_dict["default_email_subject"] = u"[YaRSS2]: RSS event"
    config_dict["default_email_message"] = u"""Hi

The following torrents have been downloaded:

$torrentlist

Regards
"""
    return config_dict

def get_fresh_rssfeed_config(name=u"", url=u"", site=u"", active=True, last_update=u"",
                             update_interval=DEFAULT_UPDATE_INTERVAL, obey_ttl=False, key=None):
    """Create a new config (dictionary) for a feed"""
    config_dict = {}
    config_dict["name"] = name
    config_dict["url"] = url
    config_dict["site"] = site
    config_dict["active"] = active
    config_dict["last_update"] = last_update
    config_dict["update_interval"] = update_interval
    config_dict["obey_ttl"] = obey_ttl
    if key:
        config_dict["key"] = key
    return config_dict

def get_fresh_subscription_config(name=u"", rssfeed_key=u"", regex_include=u"", regex_exclude=u"",
                                  active=True, move_completed=u"", download_location=u"", last_update=u"", key=None):
    """Create a new config """
    config_dict = {}
    config_dict["rssfeed_key"] = rssfeed_key
    config_dict["regex_include"] = regex_include
    config_dict["regex_include_ignorecase"] = True
    config_dict["regex_exclude"] = regex_exclude
    config_dict["regex_exclude_ignorecase"] = True
    config_dict["name"] = name
    config_dict["active"] = active
    config_dict["last_update"] = last_update
    config_dict["move_completed"] = move_completed
    config_dict["download_location"] = download_location
    config_dict["custom_text_lines"] = u""
    config_dict["add_torrents_in_paused_state"] = False
    config_dict["email_notifications"] = {} # Dictionary where keys are the keys of email_messages dictionary
    if key:
        config_dict["key"] = key
    return config_dict

def get_fresh_message_config():
    """Create a new config (dictionary) for a email message"""
    config_dict = {}
    config_dict["name"] = u""
    config_dict["to_address"] = u""
    config_dict["subject"] = u""
    config_dict["message"] = u""
    config_dict["active"] = True
    return config_dict

def get_fresh_cookie_config():
    """Create a new config (dictionary) for a feed"""
    config_dict = {}
    config_dict["site"] = u""
    config_dict["value"] = []
    config_dict["active"] = True
    return config_dict<|MERGE_RESOLUTION|>--- conflicted
+++ resolved
@@ -181,13 +181,8 @@
                         self.log.warn("The value of the dictionary key '%s' has the wrong type! Value: '%s'."\
                                  "Excpected '%s' but found '%s'. Must be fixed manually."\
                                  "\nAffected config: %s\n" % (key,  str(type(default_config[key])), str(type(config[key])), str(config[key]), str(config)))
-<<<<<<< HEAD
-                    # Ignore if value is an empty string
-                    elif len(config[key]) > 0:
-=======
                     # Ignore if default is unicode and value is an empty string, (No point in replacing empty unicode string with ascii string)
                     elif not (type(default_config[key]) is unicode and config[key] == ""):
->>>>>>> e7caa971
                         self.log.warn("Config value ('%s') is the wrong data type! dictionary key: '%s'. "\
                                  "Expected '%s' but found '%s'. Inserting default value. Affected config: %s" % \
                                  (config[key], key, str(type(default_config[key])), str(type(config[key])), str(config)))
