# -*- coding: utf-8 -*-
#
# yarss_config.py
#
# Copyright (C) 2012 Bro
#
# Basic plugin template created by:
# Copyright (C) 2008 Martijn Voncken <mvoncken@gmail.com>
# Copyright (C) 2007-2009 Andrew Resch <andrewresch@gmail.com>
# Copyright (C) 2009 Damien Churchill <damoxc@gmail.com>
#
# Deluge is free software.
#
# You may redistribute it and/or modify it under the terms of the
# GNU General Public License, as published by the Free Software
# Foundation; either version 3 of the License, or (at your option)
# any later version.
#
# deluge is distributed in the hope that it will be useful,
# but WITHOUT ANY WARRANTY; without even the implied warranty of
# MERCHANTABILITY or FITNESS FOR A PARTICULAR PURPOSE.
# See the GNU General Public License for more details.
#
# You should have received a copy of the GNU General Public License
# along with deluge.    If not, write to:
#       The Free Software Foundation, Inc.,
#       51 Franklin Street, Fifth Floor
#       Boston, MA  02110-1301, USA.
#
#    In addition, as a special exception, the copyright holders give
#    permission to link the code of portions of this program with the OpenSSL
#    library.
#    You must obey the GNU General Public License in all respects for all of
#    the code used other than OpenSSL. If you modify file(s) with this
#    exception, you may extend this exception to your version of the file(s),
#    but you are not obligated to do so. If you do not wish to do so, delete
#    this exception statement from your version. If you delete this exception
#    statement from all source files in the program, then also delete it here.
#

import deluge.configmanager
from deluge.event import DelugeEvent
import copy
from yarss2.common import get_new_dict_key

DEFAULT_UPDATE_INTERVAL = 120

__DEFAULT_PREFS = {
    "email_configurations": {},
    "rssfeeds": {},
    "subscriptions": {},
    "cookies": {},
    "email_messages": {}
    }

def default_prefs():
    return copy.deepcopy(__DEFAULT_PREFS)

class YARSSConfigChangedEvent(DelugeEvent):
    """
    Emitted when the config has been changed.
    """
    def __init__(self, config):
        """
        :param config: the new config
        """
        self._args = [config]

class YARSSConfig(object):

    def __init__(self, logger, config=None):
        self.log = logger
        # Used for testing
        if config is not None:
            self.config = config
        else:
            self.config = deluge.configmanager.ConfigManager("yarss2.conf", default_prefs())
            self._verify_config()

    def save(self):
        self.config.save()

    def get_config(self):
        "returns the config dictionary"
        return self.config.config

    def set_config(self, config):
        """Replaces the config data in self.config with the available keys in config"""
        for key in config.keys():
            self.config[key] = config[key]
        self.config.save()

    def generic_save_config(self, config_name, dict_key=None, data_dict=None, delete=False):
        """Save email message to config.

        If data_dict is None, delete message with key==dict_key
        If data_dict is not None, dict_key is ignored
        If data_dict does not have a key named "key", it's a new config element, so a new key is created.

        config_name must be either of the dictionaries in the main config (See DEFAULT_PREFS):
        """
        if data_dict is not None and type(data_dict) != dict:
            raise ValueError("generic_save_config: data_dict must be a dictionary: '%s'" % str(data_dict))

        if not default_prefs().has_key(config_name):
            raise ValueError("Invalid config key:" + str(config_name))

        config = self.config[config_name]

        # Means delete
        if data_dict is None:
            if dict_key is None:
                raise ValueError("generic_save_config: key and value cannot both be None")
            if not delete:
                raise ValueError("generic_save_config: deleting item requires 'delete' to be True")
           # Value is None, means delete entry with key dict_key
            if config.has_key(dict_key):
                del config[dict_key]
                # Save main config to file
                self.config.save()
                return self.config.config
            else:
                raise ValueError("generic_save_config: Invalid key - "\
                                     "Item with key %s doesn't exist" % dict_key)
        else: # Save config
            # The entry to save does not have an item 'key'. This means it's a new entry in the config
            if not data_dict.has_key("key"):
                dict_key = get_new_dict_key(config)
                data_dict["key"] = dict_key
            else:
                dict_key = data_dict["key"]

        config[dict_key] = data_dict
        self.config.save()
        return self.config.config

    def _verify_config(self):
        """Adding missing keys, in case a new version adds more config fields"""

        default_config = get_fresh_subscription_config()
        changed = False
        if self._insert_missing_dict_values(self.config["subscriptions"], default_config) or \
           self._very_types_config_elements(self.config["subscriptions"], default_config):
            changed = True

        default_config = get_fresh_rssfeed_config()
        if self._insert_missing_dict_values(self.config["rssfeeds"], default_config) or \
           self._very_types_config_elements(self.config["rssfeeds"], default_config):
            changed = True

        default_config = get_fresh_message_config()
        if self._insert_missing_dict_values(self.config["email_messages"], default_config) or \
           self._very_types_config_elements(self.config["email_messages"], default_config):
            changed = True

        default_config = get_fresh_email_configurations()
        if self._insert_missing_dict_values(self.config["email_configurations"], default_config, level=1) or \
           self._verify_types(self.config["email_configurations"], default_config):
            changed = True

        if changed:
            self.config.save()

    def _very_types_config_elements(self, config_dict, default_config):
        changed = False
        for key in config_dict.keys():
            if self._verify_types(config_dict[key], default_config):
                changed = True
        return changed

    def _verify_types(self, config, default_config):
        changed = False
        for key in default_config.keys():
            if not config.has_key(key):
                self.log.warn("Config is missing a dictionary key: '%s'. Inserting default value. Affected config: %s\n" % (key, str(config)))
                config[key] = default_config[key]
                changed = True
            else:
                if type(default_config[key]) != type(config[key]):
                    if key == "key" or key == "dict_key":
                        self.log.warn("The value of the dictionary key '%s' has the wrong type! Value: '%s'."\
                                 "Excpected '%s' but found '%s'. Must be fixed manually."\
                                 "\nAffected config: %s\n" % (key,  str(type(default_config[key])), str(type(config[key])), str(config[key]), str(config)))
<<<<<<< HEAD
                    else:
                        self.log.warn("Config value is the wrong data type! dictionary key: '%s'. "\
                                 "Expected '%s' but found '%s'. Iserting default value. Affected config: %s" % \
                                 (key, str(type(default_config[key])), str(type(config[key])), str(config)))
=======
                    # Ignore if value is an empty string
                    elif len(config[key]) > 0:
                        self.log.warn("Config value ('%s') is the wrong data type! dictionary key: '%s'. "\
                                 "Expected '%s' but found '%s'. Inserting default value. Affected config: %s" % \
                                 (config[key], key, str(type(default_config[key])), str(type(config[key])), str(config)))
>>>>>>> 0be8b3d3
                        config[key] = default_config[key]
                        changed = True
        return changed


    def _insert_missing_dict_values(self, config_dict, default_config, key_diff=None, level=2):
        if level == 1:
            return self._do_insert(config_dict, default_config, key_diff)
        else:
            level = level - 1
            for key in config_dict.keys():
                key_diff = self._insert_missing_dict_values(config_dict[key], default_config,
                                                      key_diff=key_diff, level=level)
                if not key_diff:
                    return key_diff
        return key_diff

    def _do_insert(self, config_dict, default_config, key_diff):
        if key_diff is None:
            key_diff = set(default_config.keys()) - set(config_dict.keys())
            # No keys missing, so nothing to do
            if not key_diff:
                return key_diff
        # Set new keys
        for key in key_diff:
<<<<<<< HEAD
            self.log.info("Insert missing config key %s" % key)
=======
            self.log.info("Insert missing config key '%s'" % key)
>>>>>>> 0be8b3d3
            config_dict[key] = default_config[key]
        return key_diff


####################################
# Can be called from outside core
####################################

def get_fresh_email_configurations():
    """Return the default email_configurations dictionary"""
    config_dict = {}
    config_dict["send_email_on_torrent_events"] = False
    config_dict["from_address"] = u""
    config_dict["smtp_server"] = u""
    config_dict["smtp_port"] = u""
    config_dict["smtp_authentication"] = False
    config_dict["smtp_username"] = u""
    config_dict["smtp_password"] = u""
    config_dict["default_email_to_address"] = u""
    config_dict["default_email_subject"] = u"[YaRSS2]: RSS event"
    config_dict["default_email_message"] = u"""Hi

The following torrents have been downloaded:

$torrentlist

Regards
"""
    return config_dict

def get_fresh_rssfeed_config(name=u"", url=u"", site=u"", active=True, last_update=u"",
                             update_interval=DEFAULT_UPDATE_INTERVAL, obey_ttl=False, key=None):
    """Create a new config (dictionary) for a feed"""
    config_dict = {}
    config_dict["name"] = name
    config_dict["url"] = url
    config_dict["site"] = site
    config_dict["active"] = active
    config_dict["last_update"] = last_update
    config_dict["update_interval"] = update_interval
    config_dict["obey_ttl"] = obey_ttl
    if key:
        config_dict["key"] = key
    return config_dict

def get_fresh_subscription_config(name=u"", rssfeed_key=u"", regex_include=u"", regex_exclude=u"",
                                  active=True, move_completed=u"", download_location=u"", last_update=u"", key=None):
    """Create a new config """
    config_dict = {}
    config_dict["rssfeed_key"] = rssfeed_key
    config_dict["regex_include"] = regex_include
    config_dict["regex_include_ignorecase"] = True
    config_dict["regex_exclude"] = regex_exclude
    config_dict["regex_exclude_ignorecase"] = True
    config_dict["name"] = name
    config_dict["active"] = active
    config_dict["last_update"] = last_update
    config_dict["move_completed"] = move_completed
    config_dict["download_location"] = download_location
    config_dict["custom_text_lines"] = u""
    config_dict["add_torrents_in_paused_state"] = False
    config_dict["email_notifications"] = {} # Dictionary where keys are the keys of email_messages dictionary
    if key:
        config_dict["key"] = key
    return config_dict

def get_fresh_message_config():
    """Create a new config (dictionary) for a email message"""
    config_dict = {}
    config_dict["name"] = u""
    config_dict["to_address"] = u""
    config_dict["subject"] = u""
    config_dict["message"] = u""
    config_dict["active"] = True
    return config_dict

def get_fresh_cookie_config():
    """Create a new config (dictionary) for a feed"""
    config_dict = {}
    config_dict["site"] = u""
    config_dict["value"] = []
    config_dict["active"] = True
    return config_dict<|MERGE_RESOLUTION|>--- conflicted
+++ resolved
@@ -181,18 +181,11 @@
                         self.log.warn("The value of the dictionary key '%s' has the wrong type! Value: '%s'."\
                                  "Excpected '%s' but found '%s'. Must be fixed manually."\
                                  "\nAffected config: %s\n" % (key,  str(type(default_config[key])), str(type(config[key])), str(config[key]), str(config)))
-<<<<<<< HEAD
-                    else:
-                        self.log.warn("Config value is the wrong data type! dictionary key: '%s'. "\
-                                 "Expected '%s' but found '%s'. Iserting default value. Affected config: %s" % \
-                                 (key, str(type(default_config[key])), str(type(config[key])), str(config)))
-=======
                     # Ignore if value is an empty string
                     elif len(config[key]) > 0:
                         self.log.warn("Config value ('%s') is the wrong data type! dictionary key: '%s'. "\
                                  "Expected '%s' but found '%s'. Inserting default value. Affected config: %s" % \
                                  (config[key], key, str(type(default_config[key])), str(type(config[key])), str(config)))
->>>>>>> 0be8b3d3
                         config[key] = default_config[key]
                         changed = True
         return changed
@@ -218,11 +211,7 @@
                 return key_diff
         # Set new keys
         for key in key_diff:
-<<<<<<< HEAD
-            self.log.info("Insert missing config key %s" % key)
-=======
             self.log.info("Insert missing config key '%s'" % key)
->>>>>>> 0be8b3d3
             config_dict[key] = default_config[key]
         return key_diff
 
