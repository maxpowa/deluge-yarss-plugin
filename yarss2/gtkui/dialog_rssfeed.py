#
# dialog_rssfeed.py
#
# Copyright (C) 2012 Bro
#
# Based on work by:
# Copyright (C) 2009 Camillo Dell'mour <cdellmour@gmail.com>
#
# Basic plugin template created by:
# Copyright (C) 2008 Martijn Voncken <mvoncken@gmail.com>
# Copyright (C) 2007-2009 Andrew Resch <andrewresch@gmail.com>
# Copyright (C) 2009 Damien Churchill <damoxc@gmail.com>
#
# YaRSS2 is free software.
#
# You may redistribute it and/or modify it under the terms of the
# GNU General Public License, as published by the Free Software
# Foundation; either version 3 of the License, or (at your option)
# any later version.
#
# deluge is distributed in the hope that it will be useful,
# but WITHOUT ANY WARRANTY; without even the implied warranty of
# MERCHANTABILITY or FITNESS FOR A PARTICULAR PURPOSE.
# See the GNU General Public License for more details.
#
# You should have received a copy of the GNU General Public License
# along with deluge.    If not, write to:
#       The Free Software Foundation, Inc.,
#       51 Franklin Street, Fifth Floor
#       Boston, MA  02110-1301, USA.
#
#    In addition, as a special exception, the copyright holders give
#    permission to link the code of portions of this program with the OpenSSL
#    library.
#    You must obey the GNU General Public License in all respects for all of
#    the code used other than OpenSSL. If you modify file(s) with this
#    exception, you may extend this exception to your version of the file(s),
#    but you are not obligated to do so. If you do not wish to do so, delete
#    this exception statement from your version. If you delete this exception
#    statement from all source files in the program, then also delete it here.
#

import gtk
from urlparse import urlparse

from deluge.log import LOG as log
import deluge.component as component

<<<<<<< HEAD
from yarss2.common import get_resource
import yarss2
=======
from yarss2.util.common import get_resource
import yarss2.yarss_config
>>>>>>> 0afa3665

class DialogRSSFeed():

    def __init__(self, gtkUI, rssfeed):
        self.gtkUI = gtkUI
        self.rssfeed = rssfeed

        self.glade = gtk.glade.XML(get_resource("dialog_rssfeed.glade"))
        self.glade.signal_autoconnect({
                "on_button_cancel_clicked":self.on_button_cancel_clicked,
                "on_button_save_clicked": self.on_button_save_clicked
        })
        self.populate_data_fields()

    def show(self):
        self.dialog = self.glade.get_widget("dialog_rssfeed")
        self.dialog.set_title("Edit Feed" if "key" in self.rssfeed else "Add Feed")
        self.dialog.set_transient_for(component.get("Preferences").pref_dialog)
        #self.glade.get_widget("spinbutton_updatetime").set_range(1, 30)
        self.dialog.run()

    def populate_data_fields(self):
        if self.rssfeed:
            self.glade.get_widget("txt_name").set_text(self.rssfeed["name"])
            self.glade.get_widget("txt_url").set_text(self.rssfeed["url"])
            self.glade.get_widget("spinbutton_updatetime").set_value(self.rssfeed["update_interval"])
            self.glade.get_widget("checkbox_obey_ttl").set_active(self.rssfeed["obey_ttl"])

            # Disable the fields field
            if self.rssfeed.has_key("key") and self.rssfeed["key"] == yarss2.yarss_config.DUMMY_RSSFEED_KEY:
                self.glade.get_widget("txt_name").set_property("editable", False)
                self.glade.get_widget("txt_name").unset_flags(gtk.CAN_FOCUS)
                self.glade.get_widget("txt_url").set_property("editable", False)
                self.glade.get_widget("txt_url").unset_flags(gtk.CAN_FOCUS)
                self.glade.get_widget("spinbutton_updatetime").set_sensitive(False)
                self.glade.get_widget("checkbox_obey_ttl").set_active(False)
                self.glade.get_widget("checkbox_obey_ttl").set_sensitive(False)
                self.glade.get_widget("button_save").set_sensitive(False)

    def on_button_save_clicked(self, Event=None, a=None, col=None):
        name = self.glade.get_widget("txt_name").get_text()
        url = self.glade.get_widget("txt_url").get_text()
        update_interval = self.glade.get_widget("spinbutton_updatetime").get_value()
        obey_ttl = self.glade.get_widget("checkbox_obey_ttl").get_active()

        allowed_types = ('http', 'https', 'ftp', 'file', 'feed')
        if not urlparse(url)[0] in allowed_types:
            md = gtk.MessageDialog(None, gtk.DIALOG_DESTROY_WITH_PARENT, gtk.MESSAGE_INFO,
                                   gtk.BUTTONS_CLOSE, "The address must begin with one of: %s" % (", ".join(t for t in allowed_types)))
            md.run()
            md.destroy()
            return
        self.rssfeed["name"] = name
        self.rssfeed["url"] = url
        self.rssfeed["update_interval"] = int(update_interval)
        self.rssfeed["site"] = urlparse(url).netloc
        self.rssfeed["obey_ttl"] = obey_ttl
        self.gtkUI.save_rssfeed(self.rssfeed)
        self.dialog.destroy()

    def on_info(self):
        md = gtk.MessageDialog(None, gtk.DIALOG_DESTROY_WITH_PARENT, gtk.MESSAGE_INFO,
                               gtk.BUTTONS_CLOSE, "You must select a RSS Feed")
        md.run()
        md.destroy()

    def on_button_cancel_clicked(self, Event=None):
        self.dialog.destroy()<|MERGE_RESOLUTION|>--- conflicted
+++ resolved
@@ -46,13 +46,8 @@
 from deluge.log import LOG as log
 import deluge.component as component
 
-<<<<<<< HEAD
-from yarss2.common import get_resource
-import yarss2
-=======
 from yarss2.util.common import get_resource
 import yarss2.yarss_config
->>>>>>> 0afa3665
 
 class DialogRSSFeed():
 
