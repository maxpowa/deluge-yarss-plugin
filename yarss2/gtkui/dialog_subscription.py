--- conflicted
+++ resolved
@@ -367,10 +367,6 @@
             label_status = self.glade.get_widget("label_status")
             if message:
                 label_status.set_text(str(message))
-<<<<<<< HEAD
-=======
-
->>>>>>> e7caa971
             label_count = self.glade.get_widget("label_torrent_count")
             label_count.set_text("Torrent count: %d, Matches: %d" % (len(self.rssfeeds_dict.keys()), len(matchings.keys())))
         except Exception as (v):
