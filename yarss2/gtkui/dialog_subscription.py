--- conflicted
+++ resolved
@@ -367,12 +367,8 @@
             label_status = self.glade.get_widget("label_status")
             if message:
                 label_status.set_text(str(message))
-<<<<<<< HEAD
-
             label_count = self.glade.get_widget("label_torrent_count")
             label_count.set_text("Torrent count: %d, Matches: %d" % (len(self.rssfeeds_dict.keys()), len(matchings.keys())))
-=======
->>>>>>> 0be8b3d3
         except Exception as (v):
             import traceback
             exc_str = traceback.format_exc(v)
