#
# dialog_add_subscription.py
#
# Copyright (C) 2012 Bro
#
# Based on work by:
# Copyright (C) 2009 Camillo Dell'mour <cdellmour@gmail.com>
#
# Basic plugin template created by:
# Copyright (C) 2008 Martijn Voncken <mvoncken@gmail.com>
# Copyright (C) 2007-2009 Andrew Resch <andrewresch@gmail.com>
# Copyright (C) 2009 Damien Churchill <damoxc@gmail.com>
#
# YaRSS2 is free software.
#
# You may redistribute it and/or modify it under the terms of the
# GNU General Public License, as published by the Free Software
# Foundation; either version 3 of the License, or (at your option)
# any later version.
#
# deluge is distributed in the hope that it will be useful,
# but WITHOUT ANY WARRANTY; without even the implied warranty of
# MERCHANTABILITY or FITNESS FOR A PARTICULAR PURPOSE.
# See the GNU General Public License for more details.
#
# You should have received a copy of the GNU General Public License
# along with deluge.    If not, write to:
#       The Free Software Foundation, Inc.,
#       51 Franklin Street, Fifth Floor
#       Boston, MA  02110-1301, USA.
#
#    In addition, as a special exception, the copyright holders give
#    permission to link the code of portions of this program with the OpenSSL
#    library.
#    You must obey the GNU General Public License in all respects for all of
#    the code used other than OpenSSL. If you modify file(s) with this
#    exception, you may extend this exception to your version of the file(s),
#    but you are not obligated to do so. If you do not wish to do so, delete
#    this exception statement from your version. If you delete this exception
#    statement from all source files in the program, then also delete it here.
#

import gtk
import gtk.glade
from CellRendererPango import CustomAttribute, CellRendererPango

from twisted.internet import threads

import deluge.component as component

from yarss2.util.common import get_resource, get_value_in_selected_row, string_to_unicode, \
    get_current_date, isodate_to_datetime, GeneralSubsConf, TorrentDownload
from yarss2.util import http
import yarss2.util.logger as log
from yarss2.rssfeed_handling import RSSFeedHandler

class DialogSubscription():

    def __init__(self, gtkUI,
                 logger,
                 subscription_data,
                 rssfeeds,
                 move_completed_list,
                 download_location_list,
                 email_messages,
                 cookies):
        self.gtkUI = gtkUI
        self.rssfeeds = rssfeeds
        self.move_completed_list = move_completed_list
        self.download_location_list = download_location_list
        self.email_messages = email_messages
        self.rssfeeds_dict = {}
        self.matching_store = None
        self.icon_matching = gtk.gdk.pixbuf_new_from_file(get_resource("match.png"))
        self.icon_nonmatching = gtk.gdk.pixbuf_new_from_file(get_resource("no_match.png"))
        self.subscription_data = subscription_data
        self.cookies = cookies
        self.log = logger
        self.rssfeedhandler = RSSFeedHandler(self.log)

    def setup(self):
        self.glade = gtk.glade.XML(get_resource("dialog_subscription.glade"))
        self.glade.signal_autoconnect({
                "on_txt_regex_include_changed":         self.on_txt_regex_changed,
                "on_txt_regex_exclude_changed":         self.on_txt_regex_changed,
                "on_button_cancel_clicked":             self.on_button_cancel_clicked,
                "on_button_save_clicked":               self.on_button_save_subscription_clicked,
                "on_button_add_notication_clicked":     self.on_button_add_notication_clicked,
                "on_button_remove_notication_clicked":  self.on_button_remove_notication_clicked,
                "on_rssfeed_selected":                  self.on_rssfeed_selected,
                "on_button_fetch_clicked":              self.on_rssfeed_selected,
                "on_button_last_matched_reset_clicked": self.on_button_last_matched_reset_clicked,
                "on_button_last_matched_now_clicked":   self.on_button_last_matched_now_clicked,
                "on_general_checkBox_toggled":          self.on_general_checkBox_toggled,
                "on_key_pressed":                       self.on_key_pressed,
        })

        # This is to make testing of the GUI possible (unit tests)
        self.method_perform_rssfeed_selection = self.perform_rssfeed_selection
        self.dialog = self.glade.get_widget("window_subscription")
        self.dialog.set_title("Edit Subscription" if "key" in self.subscription_data else "Add Subscription")
        self.setup_rssfeed_combobox()
        self.setup_move_completed_combobox()
        self.setup_download_location_combobox()
        self.setup_messages_combobox()
        self.setup_messages_list()
        self.treeview = self.create_matching_tree()
        self.set_custom_text_tooltip()
        self.load_subscription_data()

    def show(self):
        self.setup()
        self.dialog.set_transient_for(component.get("Preferences").pref_dialog)
        self.dialog.show()

########################################
## GUI creation
########################################

    def setup_move_completed_combobox(self):
        # Create liststore model to replace default model
        self.move_completed_store = gtk.ListStore(str)
        combobox_move_completed = self.glade.get_widget("combobox_move_completed")
        combobox_move_completed.set_model(self.move_completed_store)

    def setup_download_location_combobox(self):
        # Create liststore model to replace default model
        self.download_location_store = gtk.ListStore(str)
        combobox_download_location = self.glade.get_widget("combobox_download_location")
        combobox_download_location.set_model(self.download_location_store)

    def setup_rssfeed_combobox(self):
        rssfeeds_combobox = self.glade.get_widget("combobox_rssfeeds")
        rendererName = gtk.CellRendererText()
        rendererSite = gtk.CellRendererText()
        rssfeeds_combobox.pack_start(rendererName, False)
        rssfeeds_combobox.pack_end(rendererSite, False)
        rssfeeds_combobox.add_attribute(rendererName, "text", 1)
        rssfeeds_combobox.add_attribute(rendererSite, "text", 2)
        # key, name, site url
        self.rssfeeds_store = gtk.ListStore(str, str, str)
        rssfeeds_combobox.set_model(self.rssfeeds_store)

    def setup_messages_combobox(self):
        messages_combobox = self.glade.get_widget("combobox_messages")
        rendererText = gtk.CellRendererText()
        messages_combobox.pack_start(rendererText, False)
        messages_combobox.add_attribute(rendererText, "text", 1)

        # key, name
        self.messages_combo_store = gtk.ListStore(str, str)
        messages_combobox.set_model(self.messages_combo_store)

    def create_matching_tree(self):
        # Matches, Title, Published, torrent link, CustomAttribute for PangoCellrenderer
        self.matching_store = gtk.ListStore(bool, str, str, str, CustomAttribute)

        self.matching_treeView = gtk.TreeView(self.matching_store)
        #self.matching_treeView.connect("cursor-changed", self.on_subscription_listitem_activated)
        #self.matching_treeView.connect("row-activated", self.on_button_edit_subscription_clicked)
        self.matching_treeView.set_rules_hint(True)
        self.matching_treeView.connect('button-press-event', self.on_matches_list_button_press_event)

        self.matching_treeView.connect('query-tooltip', self.on_tooltip_matches)
        self.matching_treeView.set_has_tooltip(True)

        def cell_data_func(tree_column, cell, model, tree_iter):
            if model.get_value(tree_iter, 0) == True:
                pixbuf = self.icon_matching
            else:
                pixbuf = self.icon_nonmatching
            cell.set_property("pixbuf", pixbuf)

        renderer = gtk.CellRendererPixbuf()
        column = gtk.TreeViewColumn("Matches", renderer)
        column.set_cell_data_func(renderer, cell_data_func)
        column.set_sort_column_id(0)
        self.matching_treeView.append_column(column)

        cellrenderer = CellRendererPango()
        column = gtk.TreeViewColumn("Title", cellrenderer, text=1)
        column.add_attribute(cellrenderer, "custom", 4)
        column.set_sort_column_id(1)
        column.set_resizable(True)
        column.set_expand(True)
        self.matching_treeView.append_column(column)

        cellrenderer = gtk.CellRendererText()
        column = gtk.TreeViewColumn("Published", cellrenderer, text=2)
        column.set_sort_column_id(2)
        self.matching_treeView.append_column(column)

        col = gtk.TreeViewColumn()
        col.set_visible(False)
        self.matching_treeView.append_column(col)

        self.list_popup_menu = gtk.Menu()
        menuitem1 = gtk.MenuItem("Add torrent")
        menuitem1.connect("activate", self.on_button_add_torrent_clicked)
        menuitem2 = gtk.MenuItem("Add torrent with current subscription options")
        menuitem2.connect("activate", self.on_button_add_torrent_clicked, True)
        menuitem3 = gtk.MenuItem("Copy title to clipboard")
        menuitem3.connect("activate", self.on_button_copy_to_clipboard, 1)
        menuitem4 = gtk.MenuItem("Copy link to clipboard")
        menuitem4.connect("activate", self.on_button_copy_to_clipboard, 3)

        self.list_popup_menu.append(menuitem1)
        self.list_popup_menu.append(menuitem2)
        self.list_popup_menu.append(menuitem3)
        self.list_popup_menu.append(menuitem4)
        return self.matching_treeView

    def set_custom_text_tooltip(self):
        textview = self.glade.get_widget("textview_custom_text")
        textview.set_tooltip_text("Each line is added to the list and tested for matching against the filters.")

    def on_tooltip_matches(self, widget, x, y, keyboard_tip, tooltip):
        x, y = self.treeview.convert_widget_to_bin_window_coords(x, y)
        if widget.get_path_at_pos(x, y) is None:
            return False
        path, treeColumn, t, r = widget.get_path_at_pos(x, y)
        if not path:
            return False
        # Matches, Title, Published, torrent link, CustomAttribute for PangoCellrenderer
        it = self.matching_store.get_iter(path)
        title = self.matching_store.get_value(it, 1)
        published = self.matching_store.get_value(it, 2)
        link = self.matching_store.get_value(it, 3)
        if link == None:
            return False
        text = "<b>Title:</b> %s\n<b>Link:</b> <u>%s</u>\n<b>Published:</b> %s" % (title.replace("&", "&amp;"), link.replace("&", "&amp;"), published)
        tooltip.set_markup(text)
        widget.set_tooltip_cell(tooltip, path, None, None)
        return True

    def on_matches_list_button_press_event(self, treeview, event):
        """Shows popup on selected row when right clicking"""
        if event.button == 3:
            x = int(event.x)
            y = int(event.y)
            time = event.time
            pthinfo = treeview.get_path_at_pos(x, y)
            it = self.matching_store.get_iter(pthinfo[0])
            link = self.matching_store.get_value(it, 3)
            if link is None:
                return False

            if pthinfo is not None:
                path, col, cellx, celly = pthinfo
                treeview.grab_focus()
                treeview.set_cursor(path, col, 0)
                self.list_popup_menu.popup(None, None, None, event.button, time, data=path)
                self.list_popup_menu.show_all()
            return True

    def on_button_add_torrent_clicked(self, menuitem, use_settings=False):
        torrent_link = get_value_in_selected_row(self.matching_treeView,
                                                 self.matching_store, column_index=3)
        # Save current data to dict
        self.store_subscription_data()

        if torrent_link is None:
            return

        def add_torrent_callback(torrent_download):
            torrent_download = TorrentDownload(torrent_download)
            if torrent_download.success:
                return
            textview = self.glade.get_widget("textview_messages")
            textbuffer = textview.get_buffer()

            readable_body = http.clean_html_body(torrent_download.filedump)
            textbuffer.set_text(readable_body)

            notebook = self.glade.get_widget("notebook_lower")
            notebook.set_current_page(1)

            # Quick hack to make sure the message is visible to the user.
            hpaned = self.glade.get_widget("hpaned_matching")
            #if hpaned.get_position() == 0:
            max_pos = hpaned.get_property("max-position")
            hpaned.set_position(int(max_pos * 0.3))

        self.gtkUI.add_torrent(torrent_link,
                               self.subscription_data if use_settings else None,
                               add_torrent_callback)

    def on_button_copy_to_clipboard(self, menuitem, index):
        text = get_value_in_selected_row(self.matching_treeView,
                                         self.matching_store, column_index=index)
        if text is not None:
            gtk.clipboard_get().set_text(text)

    def setup_messages_list(self):
        # message_key, message_title, active, torrent_added, torrent_completed,
        self.messages_list_store = gtk.ListStore(str, str, bool, bool, bool)
        self.messages_treeview = gtk.TreeView(self.messages_list_store)
        self.messages_treeview.connect("row-activated", self.on_notification_list_clicked)
        self.columns_dict = {}

        def cell_data_func(tree_column, cell, model, tree_iter):
            if model.get_value(tree_iter, 2) == True:
                pixbuf = self.icon_matching
            else:
                pixbuf = self.icon_nonmatching
            cell.set_property("pixbuf", pixbuf)

        renderer = gtk.CellRendererPixbuf()
        column = gtk.TreeViewColumn("Message Active", renderer)
        column.set_cell_data_func(renderer, cell_data_func)
        self.messages_treeview.append_column(column)

        rendererText = gtk.CellRendererText()
        column = gtk.TreeViewColumn("Message Title", rendererText, text=1)
        self.messages_treeview.append_column(column)

        renderer = gtk.CellRendererToggle()
        renderer.connect("toggled", self.message_checkbox_toggled_cb, self.messages_list_store)
        column = gtk.TreeViewColumn("On torrent added", renderer, active=3)
        self.columns_dict["3"] = column
        self.messages_treeview.append_column(column)

        renderer = gtk.CellRendererToggle()
        renderer.connect("toggled", self.message_checkbox_toggled_cb, self.messages_list_store)
        column = gtk.TreeViewColumn("On torrent completed", renderer, active=4)
        self.columns_dict["4"] = column

        viewport = self.glade.get_widget("viewport_email_notifications")
        viewport.add(self.messages_treeview)
        viewport.show_all()

########################################
## GUI Update / Callbacks
########################################

    def get_selected_combobox_key(self, combobox):
        """Get the key of the currently selected item in the combobox"""
        # Get selected item
        active = combobox.get_active()
        model = combobox.get_model()
        iterator = combobox.get_active_iter()
        if iterator is None or model.get_value(iterator, 0) == -1:
            return None
        return model.get_value(iterator, 0)


### RSS Matching
###################

## Callbacks

    def on_rssfeed_selected(self, combobox):
        """Callback from glade when rss combobox is selected.
        Gets the results for the RSS Feed
        Runs the code that handles the parsing in a thread with Twisted,
        to avoid the dialog waiting on startup.
        """
        self.method_perform_rssfeed_selection()

    def perform_rssfeed_selection(self):
        rssfeed_key = self.get_selected_combobox_key(self.glade.get_widget("combobox_rssfeeds"))
        defered = threads.deferToThread(self.get_and_update_rssfeed_results, rssfeed_key)
        defered.addCallback(self.update_matching_view_with_rssfeed_results)
        return defered

    def on_txt_regex_changed(self, text_field):
        """ Callback for when Enter is pressed in either of the regex fields """
        self.perform_search()

    def get_custom_text_lines(self):
        textbuffer = self.glade.get_widget("textview_custom_text").get_buffer()
        lines = []
        text = textbuffer.get_text(textbuffer.get_start_iter(), textbuffer.get_end_iter())
        text = string_to_unicode(text)
        for line in text.splitlines():
            lines.append(line.strip())
        return lines

    def get_search_settings(self):
        regex_include = self.glade.get_widget("txt_regex_include").get_text()
        regex_exclude = self.glade.get_widget("txt_regex_exclude").get_text()
        regex_include_case = self.glade.get_widget("regex_include_case").get_active()
        regex_exclude_case = self.glade.get_widget("regex_exclude_case").get_active()
        match_option_dict = {}
        match_option_dict["regex_include"] = regex_include if (len(regex_include) > 0) else None
        match_option_dict["regex_exclude"] = regex_exclude if (len(regex_exclude) > 0) else None
        match_option_dict["regex_include_ignorecase"] = not regex_include_case
        match_option_dict["regex_exclude_ignorecase"] = not regex_exclude_case
        match_option_dict["custom_text_lines"] = self.get_custom_text_lines()
        return match_option_dict

    def perform_search(self):
        match_option_dict = self.get_search_settings()
        self.perform_matching_and_update_liststore(match_option_dict)
        # Insert treeview
        self.set_matching_window_child(self.treeview)

## Perform matching and update liststore (which updates GUI)

    def perform_matching_and_update_liststore(self, match_option_dict):
        """Updates the rssfeed_dict with matching according to
        options in match_option_dict
        Also updates the GUI
        """
        if not self.rssfeeds_dict and not match_option_dict["custom_text_lines"]:
            return
        try:
            matchings, message = self.rssfeedhandler.update_rssfeeds_dict_matching(self.rssfeeds_dict,
                                                           options=match_option_dict)
            self.update_matching_feeds_store(self.treeview, self.matching_store,
                                             self.rssfeeds_dict, regex_matching=True)
            label_status = self.glade.get_widget("label_status")
            if message:
                label_status.set_text(str(message))
            label_count = self.glade.get_widget("label_torrent_count")
            label_count.set_text("Torrent count: %d, Matches: %d" % (len(self.rssfeeds_dict.keys()), len(matchings.keys())))
        except Exception as (v):
            import traceback
            exc_str = traceback.format_exc(v)
            self.log.warn("Error when matching:" + exc_str)

    def update_matching_feeds_store(self, treeview, store, rssfeeds_dict, regex_matching=False):
        """Updates the liststore of matching torrents.
        This updates the GUI"""
        store.clear()
        for key in sorted(rssfeeds_dict.keys()):
            customAttributes = CustomAttribute()
            if regex_matching:
                attr = {}
                if rssfeeds_dict[key].has_key("regex_include_match"):
                    attr["regex_include_match"] = rssfeeds_dict[key]["regex_include_match"]
                if rssfeeds_dict[key].has_key("regex_exclude_match"):
                    attr["regex_exclude_match"] = rssfeeds_dict[key]["regex_exclude_match"]
                customAttributes = CustomAttribute(attributes_dict=attr)
            updated = rssfeeds_dict[key]['updated']
            store.append([rssfeeds_dict[key]['matches'], rssfeeds_dict[key]['title'],
                          updated if updated else "Not available", rssfeeds_dict[key]['link'], customAttributes])

    def get_and_update_rssfeed_results(self, rssfeed_key):
        site_cookies = http.get_matching_cookies_dict(self.cookies, self.rssfeeds[rssfeed_key]["site"])
        rssfeeds_parsed = self.rssfeedhandler.get_rssfeed_parsed(self.rssfeeds[rssfeed_key],
                                                                 site_cookies_dict=site_cookies)
        return rssfeeds_parsed

    def update_matching_view_with_rssfeed_results(self, rssfeeds_parsed):
        """Callback function, called when 'get_and_update_rssfeed_results'
        has finished.
        Replaces the content of the matching window.
        If valid items were retrieved, update the matching according
        to current settings.
        If no valid items, show the result as text instead.
        """
        if rssfeeds_parsed is None:
            return

        # Window has been closed in the meantime
        if not self.dialog.get_visible():
            return

        # Reset status to not display an older status
        label_status = self.glade.get_widget("label_status")
        label_text = ""
        # Bozo Exception (feedbparser error), still elements might have been successfully parsed

        if rssfeeds_parsed.has_key("bozo_exception"):
            exception = rssfeeds_parsed["bozo_exception"]
            label_text = str(exception)
        else:
            message_text = "TTL value: %s" % (("%s min" % rssfeeds_parsed["ttl"]) \
                                                if rssfeeds_parsed.has_key("ttl") \
                                                else "Not available")
            # This can sometimes be None for some effing reason
            if label_status:
                label_text = message_text
        try:
            # label_status is sometimes None, for som effin reason
            label_status.set_text(label_text)
        except:
            self.log.warn("label_status is None", gtkui=False)
            pass
        # Failed to retrive items. Show content as text
        if not rssfeeds_parsed.has_key("items"):
            self.show_result_as_text(rssfeeds_parsed["raw_result"])
            return
        self.rssfeeds_dict = rssfeeds_parsed["items"]

        # Update the matching according to the current settings
        self.perform_search()

    def show_result_as_text(self, raw_rssfeed):
        """When failing to parse the RSS Feed, this will show the result
        in a text window with HTML tags stripped away.
        """
        result = self.get_viewable_result(raw_rssfeed)
        textview = gtk.TextView()
        textbuffer = textview.get_buffer()
        textview.show()
        textbuffer.set_text(result)
        # Insert widget
        self.set_matching_window_child(textview)

    def get_viewable_result(self, rssfeed_parsed):
        if not rssfeed_parsed["feed"].has_key("summary"):
            return ""
        cleaned = rssfeed_parsed["feed"]["summary"]
        s = http.HTMLStripper()
        s.feed(cleaned)
        return s.get_data()

    def set_matching_window_child(self, widget):
        """Insert the widget into the matching window"""
        matching_window = self.glade.get_widget("matching_window_upper")
        if matching_window.get_child():
            matching_window.remove(matching_window.get_child())
        matching_window.add(widget)

        # Quick hack to make sure the list of torrents are visible to the user.
        hpaned = self.glade.get_widget("hpaned_matching")
        if hpaned.get_position() == 0:
            max_pos = hpaned.get_property("max-position")
            hpaned.set_position(int(max_pos * 0.75))
        matching_window.show_all()


### Notifications
###################

    def on_notification_list_clicked(self, Event=None, a=None, col=None):
        """Callback for when the checkboxes (or actually just the row)
        in notification list is clicked"""
        tree, row_iter = self.messages_treeview.get_selection().get_selected()
        if not row_iter or not col:
            return
        for column in self.columns_dict.keys():
            if self.columns_dict[column] == col:
                column = int(column)
                val = self.messages_list_store.get_value(row_iter, column)
                self.messages_list_store.set_value(row_iter, column, not val)
                return

    def on_button_add_notication_clicked(self, button):
        combobox = self.glade.get_widget("combobox_messages")
        key = self.get_selected_combobox_key(combobox)
        if key is None:
            return
        # Current notications
        message_dict = self.get_current_notifications()
        for c_key in message_dict.keys():
            # This message is already in the notifications list
            if c_key == key:
                return
        self.messages_list_store.append([key, self.email_messages[key]["name"],
                                         self.email_messages[key]["active"], True, False])

    def get_current_notifications(self):
        """ Retrieves the notifications from the notifications list"""
        notifications = {}
        row_iter = self.messages_list_store.get_iter_first()
        while row_iter is not None:
            key = self.messages_list_store.get_value(row_iter, 0)
            active = self.messages_list_store.get_value(row_iter, 2)
            on_added = self.messages_list_store.get_value(row_iter, 3)
            on_completed = self.messages_list_store.get_value(row_iter, 4)
            notifications[key] = {"on_torrent_added": on_added,
                                  "on_torrent_completed": on_completed}
            # Next row
            row_iter = self.messages_list_store.iter_next(row_iter)
        return notifications

    def message_checkbox_toggled_cb(self, cell, path, model):
        """Called when the checkboxes in the notications list are clicked"""
        for column in self.columns_dict.keys():
            if self.columns_dict[column] == cell:
                column = int(column)
                row_iter = self.messages_list_store.get_iter(path)
                reversed_value = not self.messages_list_store.get_value(row_iter, column)
                self.messages_list_store.set_value(row_iter, column, reversed_value)

    def on_button_remove_notication_clicked(self, button):
        """Callback for when remove button for notifications is clicked"""
        tree, row_iter = self.messages_treeview.get_selection().get_selected()
        if row_iter:
            self.messages_list_store.remove(row_iter)

### Options
###################

    def on_button_last_matched_reset_clicked(self, button):
        self.glade.get_widget("txt_last_matched").set_text("")

    def on_button_last_matched_now_clicked(self, button):
        self.glade.get_widget("txt_last_matched").set_text(get_current_date().isoformat())

## Save / Close
###################

    def on_button_save_subscription_clicked(self, Event=None, a=None, col=None):
        if self.save_subscription_data():
            self.dialog.destroy()

    def save_subscription_data(self):
        if not self.store_subscription_data():
            return False
        # Call save method in gtui. Saves to core
        self.gtkUI.save_subscription(self.subscription_data)
        return True

    def store_subscription_data(self):
        name = self.glade.get_widget("txt_name").get_text()
        regex_include = self.glade.get_widget("txt_regex_include").get_text()
        regex_exclude = self.glade.get_widget("txt_regex_exclude").get_text()
        regex_include_case_sensitive = self.glade.get_widget("regex_include_case").get_active()
        regex_exclude_case_sensitive = self.glade.get_widget("regex_exclude_case").get_active()
        move_completed = ""
        active_string = self.glade.get_widget("combobox_move_completed").get_active_text()
        if active_string is not None:
            move_completed = active_string.strip()
        download_location = ""
        active_string = self.glade.get_widget("combobox_download_location").get_active_text()
        if active_string is not None:
            download_location = active_string.strip()
        last_match = self.glade.get_widget("txt_last_matched").get_text()

        max_download_speed = self.glade.get_widget("spinbutton_max_download_speed").get_value()
        max_upload_speed = self.glade.get_widget("spinbutton_max_upload_speed").get_value()
        max_connections = self.glade.get_widget("spinbutton_max_connections").get_value()
        max_upload_slots = self.glade.get_widget("spinbutton_max_upload_slots").get_value()

        add_torrents_paused = self.glade.get_widget("checkbox_add_torrents_in_paused_state").get_active()
        auto_managed = self.glade.get_widget("checkbutton_auto_managed").get_active()
        sequential_download = self.glade.get_widget("checkbutton_sequential_download").get_active()
        prioritize_first_last = self.glade.get_widget("checkbutton_prioritize_first_last").get_active()

        add_torrents_paused_default = self.glade.get_widget("checkbox_add_torrents_in_paused_state_default").get_active()
        auto_managed_default = self.glade.get_widget("checkbutton_auto_managed_default").get_active()
        sequential_download_default = self.glade.get_widget("checkbutton_sequential_download_default").get_active()
        prioritize_first_last_default = self.glade.get_widget("checkbutton_prioritize_first_last_default").get_active()

        add_torrents_paused = GeneralSubsConf().bool_to_value(add_torrents_paused, add_torrents_paused_default)
        auto_managed = GeneralSubsConf().bool_to_value(auto_managed, auto_managed_default)
        sequential_download = GeneralSubsConf().bool_to_value(sequential_download, sequential_download_default)
        prioritize_first_last = GeneralSubsConf().bool_to_value(prioritize_first_last, prioritize_first_last_default)

        textbuffer = self.glade.get_widget("textview_custom_text").get_buffer()
        custom_text_lines = textbuffer.get_text(textbuffer.get_start_iter(), textbuffer.get_end_iter())

        rss_key = self.get_selected_combobox_key(self.glade.get_widget("combobox_rssfeeds"))

        # RSS feed is mandatory
        if not rss_key:
            self.rssfeed_is_mandatory_message()
            return False

        self.subscription_data["name"] = name
        self.subscription_data["regex_include"] = regex_include
        self.subscription_data["regex_exclude"] = regex_exclude
        self.subscription_data["regex_include_ignorecase"] = not regex_include_case_sensitive
        self.subscription_data["regex_exclude_ignorecase"] = not regex_exclude_case_sensitive
        self.subscription_data["move_completed"] = move_completed
        self.subscription_data["download_location"] = download_location
        self.subscription_data["custom_text_lines"] = custom_text_lines
        self.subscription_data["rssfeed_key"] = rss_key
        self.subscription_data["last_match"] = last_match

<<<<<<< HEAD
        #self.subscription_data["max_connections"] = 
        #self.subscription_data["max_upload_slots"] = 
        #self.subscription_data["max_upload_slots"] = 
        #self.subscription_data["max_upload_speed"] = 
        #self.subscription_data["max_download_speed"] = 
        #self.subscription_data["auto_managed"] = 

=======
        self.subscription_data["max_download_speed"] = int(max_download_speed)
        self.subscription_data["max_upload_speed"] = int(max_upload_speed)
        self.subscription_data["max_connections"] = int(max_connections)
        self.subscription_data["max_upload_slots"] = int(max_upload_slots)

        self.subscription_data["add_torrents_in_paused_state"] = add_torrents_paused
        self.subscription_data["auto_managed"] = auto_managed
        self.subscription_data["sequential_download"] = sequential_download
        self.subscription_data["prioritize_first_last_pieces"] = prioritize_first_last
>>>>>>> 0afa3665

        # Get notifications from notifications list
        self.subscription_data["email_notifications"] = self.get_current_notifications()
        return True

    def rssfeed_is_mandatory_message(self):
        md = gtk.MessageDialog(self.dialog, gtk.DIALOG_DESTROY_WITH_PARENT, gtk.MESSAGE_INFO,
                               gtk.BUTTONS_CLOSE, "You must select a RSS Feed")
        md.run()
        md.destroy()

    def on_button_cancel_clicked(self, Event=None):
        self.dialog.destroy()

    def on_key_pressed(self, widget, event):
        if event.keyval == gtk.keysyms.Escape:
            self.dialog.destroy()

########################################
## Load data on creation
########################################


    def load_subscription_data(self):
        self.load_basic_fields_data()
        self.load_rssfeed_combobox_data()
        self.load_notifications_list_data()
        self.load_move_completed_combobox_data()
        self.load_download_location_combobox_data()
        self.load_last_matched_timestamp()

    def load_basic_fields_data(self):
        if self.subscription_data is None:
            return
        self.glade.get_widget("txt_name").set_text(self.subscription_data["name"])
        self.glade.get_widget("txt_regex_include").set_text(self.subscription_data["regex_include"])
        self.glade.get_widget("txt_regex_exclude").set_text(self.subscription_data["regex_exclude"])
        self.glade.get_widget("regex_include_case").set_active(
            not self.subscription_data["regex_include_ignorecase"])
        self.glade.get_widget("regex_exclude_case").set_active(
            not self.subscription_data["regex_exclude_ignorecase"])

        textbuffer = self.glade.get_widget("textview_custom_text").get_buffer()
        textbuffer.set_text(self.subscription_data["custom_text_lines"])

        self.glade.get_widget("spinbutton_max_download_speed").set_value(self.subscription_data["max_download_speed"])
        self.glade.get_widget("spinbutton_max_upload_speed").set_value(self.subscription_data["max_upload_speed"])
        self.glade.get_widget("spinbutton_max_connections").set_value(self.subscription_data["max_connections"])
        self.glade.get_widget("spinbutton_max_upload_slots").set_value(self.subscription_data["max_upload_slots"])

        add_paused = self.subscription_data["add_torrents_in_paused_state"]
        auto_managed = self.subscription_data["auto_managed"]
        sequential_download = self.subscription_data["sequential_download"]
        prioritize_first_last_pieces = self.subscription_data["prioritize_first_last_pieces"]

        self.glade.get_widget("checkbox_add_torrents_in_paused_state").set_active(add_paused == GeneralSubsConf.ENABLED)
        self.glade.get_widget("checkbutton_auto_managed").set_active(auto_managed == GeneralSubsConf.ENABLED)
        self.glade.get_widget("checkbutton_sequential_download").set_active(sequential_download == GeneralSubsConf.ENABLED)
        self.glade.get_widget("checkbutton_prioritize_first_last").set_active(prioritize_first_last_pieces == GeneralSubsConf.ENABLED)

        self.glade.get_widget("checkbox_add_torrents_in_paused_state_default").set_active(add_paused == GeneralSubsConf.DEFAULT)
        self.glade.get_widget("checkbutton_auto_managed_default").set_active(auto_managed == GeneralSubsConf.DEFAULT)
        self.glade.get_widget("checkbutton_sequential_download_default").set_active(sequential_download == GeneralSubsConf.DEFAULT)
        self.glade.get_widget("checkbutton_prioritize_first_last_default").set_active(prioritize_first_last_pieces == GeneralSubsConf.DEFAULT)

        self.on_general_checkBox_toggled(None)

    def on_general_checkBox_toggled(self, button):
        self.glade.get_widget("checkbox_add_torrents_in_paused_state").set_sensitive(\
            not self.glade.get_widget("checkbox_add_torrents_in_paused_state_default").get_active())
        self.glade.get_widget("checkbutton_auto_managed").set_sensitive(\
            not self.glade.get_widget("checkbutton_auto_managed_default").get_active())
        self.glade.get_widget("checkbutton_sequential_download").set_sensitive(\
            not self.glade.get_widget("checkbutton_sequential_download_default").get_active())
        self.glade.get_widget("checkbutton_prioritize_first_last").set_sensitive(\
            not self.glade.get_widget("checkbutton_prioritize_first_last_default").get_active())

    def load_rssfeed_combobox_data(self):
        rssfeed_key = "-1"
        active_index = -1
        if self.subscription_data:
            # If editing a subscription, set the rssfeed_key
            if self.subscription_data.has_key("rssfeed_key"):
                rssfeed_key = self.subscription_data["rssfeed_key"]
        # Load rssfeeds into the combobox
        count = 0
        for key in self.rssfeeds:
            self.rssfeeds_store.append([self.rssfeeds[key]["key"], self.rssfeeds[key]["name"], "(%s)" % self.rssfeeds[key]["site"]])
            if key == rssfeed_key:
                active_index = count
            count += 1
        # Set active index
        self.glade.get_widget("combobox_rssfeeds").set_active(active_index)
        # Update matching
        self.on_txt_regex_changed(None)

    def load_notifications_list_data(self):
        # Load notification messages into combo
        for key in self.email_messages.keys():
            self.messages_combo_store.append([key, self.email_messages[key]["name"]])
        # Load notifications into notifications list
        # The dict keys in email_notifications are the email messages dict keys.
        for key in self.subscription_data["email_notifications"].keys():
            on_added = self.subscription_data["email_notifications"][key]["on_torrent_added"]
            on_completed = self.subscription_data["email_notifications"][key]["on_torrent_completed"]
            self.messages_list_store.append([key, self.email_messages[key]["name"],
                                             self.email_messages[key]["active"],
                                             on_added, on_completed])

    def load_move_completed_combobox_data(self):
        move_completed_value = None
        move_completed_index = -1

        # Load the move completed values
        for i in range(len(self.move_completed_list)):
            if self.move_completed_list[i] == self.subscription_data["move_completed"]:
                move_completed_index = i
            self.move_completed_store.append([self.move_completed_list[i]])

        # Set active value in combobox
        if move_completed_index != -1:
            self.glade.get_widget("combobox_move_completed").set_active(move_completed_index)

    def load_download_location_combobox_data(self):
        download_location_value = None
        download_location_index = -1

        # Load the download location values
        for i in range(len(self.download_location_list)):
            if self.download_location_list[i] == self.subscription_data["download_location"]:
                download_location_index = i
            self.download_location_store.append([self.download_location_list[i]])

        # Set active value in combobox
        if download_location_index != -1:
            self.glade.get_widget("combobox_download_location").set_active(download_location_index)

    def load_last_matched_timestamp(self):
        self.glade.get_widget("txt_last_matched").set_text(self.subscription_data["last_match"])
<|MERGE_RESOLUTION|>--- conflicted
+++ resolved
@@ -662,15 +662,6 @@
         self.subscription_data["rssfeed_key"] = rss_key
         self.subscription_data["last_match"] = last_match
 
-<<<<<<< HEAD
-        #self.subscription_data["max_connections"] = 
-        #self.subscription_data["max_upload_slots"] = 
-        #self.subscription_data["max_upload_slots"] = 
-        #self.subscription_data["max_upload_speed"] = 
-        #self.subscription_data["max_download_speed"] = 
-        #self.subscription_data["auto_managed"] = 
-
-=======
         self.subscription_data["max_download_speed"] = int(max_download_speed)
         self.subscription_data["max_upload_speed"] = int(max_upload_speed)
         self.subscription_data["max_connections"] = int(max_connections)
@@ -680,7 +671,6 @@
         self.subscription_data["auto_managed"] = auto_managed
         self.subscription_data["sequential_download"] = sequential_download
         self.subscription_data["prioritize_first_last_pieces"] = prioritize_first_last
->>>>>>> 0afa3665
 
         # Get notifications from notifications list
         self.subscription_data["email_notifications"] = self.get_current_notifications()
